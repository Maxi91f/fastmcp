import pytest
<<<<<<< HEAD
from mcp.types import EmbeddedResource, ImageContent, TextContent, TextResourceContents
from pydantic import AnyUrl
=======
from mcp.types import ImageContent
from pydantic import BaseModel
>>>>>>> 97ef80c6

from fastmcp import FastMCP, Image
from fastmcp.client import Client
from fastmcp.exceptions import ToolError
from fastmcp.tools.tool import Tool, _convert_to_content
from fastmcp.utilities.tests import temporary_settings


class TestToolFromFunction:
    def test_basic_function(self):
        """Test registering and running a basic function."""

        def add(a: int, b: int) -> int:
            """Add two numbers."""
            return a + b

        tool = Tool.from_function(add)

        assert tool.name == "add"
        assert tool.description == "Add two numbers."
        assert len(tool.parameters["properties"]) == 2
        assert tool.parameters["properties"]["a"]["type"] == "integer"
        assert tool.parameters["properties"]["b"]["type"] == "integer"

    async def test_async_function(self):
        """Test registering and running an async function."""

        async def fetch_data(url: str) -> str:
            """Fetch data from URL."""
            return f"Data from {url}"

        tool = Tool.from_function(fetch_data)

        assert tool.name == "fetch_data"
        assert tool.description == "Fetch data from URL."
        assert tool.parameters["properties"]["url"]["type"] == "string"

    def test_callable_object(self):
        class Adder:
            """Adds two numbers."""

            def __call__(self, x: int, y: int) -> int:
                """ignore this"""
                return x + y

        tool = Tool.from_function(Adder())
        assert tool.name == "Adder"
        assert tool.description == "Adds two numbers."
        assert len(tool.parameters["properties"]) == 2
        assert tool.parameters["properties"]["x"]["type"] == "integer"
        assert tool.parameters["properties"]["y"]["type"] == "integer"

    def test_async_callable_object(self):
        class Adder:
            """Adds two numbers."""

            async def __call__(self, x: int, y: int) -> int:
                """ignore this"""
                return x + y

        tool = Tool.from_function(Adder())
        assert tool.name == "Adder"
        assert tool.description == "Adds two numbers."
        assert len(tool.parameters["properties"]) == 2
        assert tool.parameters["properties"]["x"]["type"] == "integer"
        assert tool.parameters["properties"]["y"]["type"] == "integer"

    def test_pydantic_model_function(self):
        """Test registering a function that takes a Pydantic model."""

        class UserInput(BaseModel):
            name: str
            age: int

        def create_user(user: UserInput, flag: bool) -> dict:
            """Create a new user."""
            return {"id": 1, **user.model_dump()}

        tool = Tool.from_function(create_user)

        assert tool.name == "create_user"
        assert tool.description == "Create a new user."
        assert "name" in tool.parameters["$defs"]["UserInput"]["properties"]
        assert "age" in tool.parameters["$defs"]["UserInput"]["properties"]
        assert "flag" in tool.parameters["properties"]

    async def test_tool_with_image_return(self):
        def image_tool(data: bytes) -> Image:
            return Image(data=data)

        tool = Tool.from_function(image_tool)

        result = await tool.run({"data": "test.png"})
        assert tool.parameters["properties"]["data"]["type"] == "string"
        assert isinstance(result[0], ImageContent)

    def test_non_callable_fn(self):
        with pytest.raises(TypeError, match="not a callable object"):
            Tool.from_function(1)  # type: ignore

    def test_lambda(self):
        tool = Tool.from_function(lambda x: x, name="my_tool")
        assert tool.name == "my_tool"

    def test_lambda_with_no_name(self):
        with pytest.raises(
            ValueError, match="You must provide a name for lambda functions"
        ):
            Tool.from_function(lambda x: x)

    def test_private_arguments(self):
        def add(_a: int, _b: int) -> int:
            """Add two numbers."""
            return _a + _b

        tool = Tool.from_function(add)
        assert tool.parameters["properties"]["_a"]["type"] == "integer"
        assert tool.parameters["properties"]["_b"]["type"] == "integer"

    def test_tool_with_varargs_not_allowed(self):
        def func(a: int, b: int, *args: int) -> int:
            """Add two numbers."""
            return a + b

        with pytest.raises(
            ValueError, match=r"Functions with \*args are not supported as tools"
        ):
            Tool.from_function(func)

    def test_tool_with_varkwargs_not_allowed(self):
        def func(a: int, b: int, **kwargs: int) -> int:
            """Add two numbers."""
            return a + b

        with pytest.raises(
            ValueError, match=r"Functions with \*\*kwargs are not supported as tools"
        ):
            Tool.from_function(func)

    async def test_instance_method(self):
        class MyClass:
            def add(self, x: int, y: int) -> int:
                """Add two numbers."""
                return x + y

        obj = MyClass()

        tool = Tool.from_function(obj.add)
        assert tool.name == "add"
        assert tool.description == "Add two numbers."
        assert "self" not in tool.parameters["properties"]

    async def test_instance_method_with_varargs_not_allowed(self):
        class MyClass:
            def add(self, x: int, y: int, *args: int) -> int:
                """Add two numbers."""
                return x + y

        obj = MyClass()

        with pytest.raises(
            ValueError, match=r"Functions with \*args are not supported as tools"
        ):
            Tool.from_function(obj.add)

    async def test_instance_method_with_varkwargs_not_allowed(self):
        class MyClass:
            def add(self, x: int, y: int, **kwargs: int) -> int:
                """Add two numbers."""
                return x + y

        obj = MyClass()

        with pytest.raises(
            ValueError, match=r"Functions with \*\*kwargs are not supported as tools"
        ):
            Tool.from_function(obj.add)

    async def test_classmethod(self):
        class MyClass:
            x: int = 10

            @classmethod
            def call(cls, x: int, y: int) -> int:
                """Add two numbers."""
                return x + y

        tool = Tool.from_function(MyClass.call)
        assert tool.name == "call"
        assert tool.description == "Add two numbers."
        assert "x" in tool.parameters["properties"]
        assert "y" in tool.parameters["properties"]

    async def test_tool_serializer(self):
        """Test that a tool's serializer is used to serialize the result."""

        def custom_serializer(data) -> str:
            return f"Custom serializer: {data}"

        def process_list(items: list[int]) -> int:
            return sum(items)

        tool = Tool.from_function(process_list, serializer=custom_serializer)

        result = await tool.run(arguments={"items": [1, 2, 3, 4, 5]})
        assert isinstance(result[0], TextContent)
        assert result[0].text == "Custom serializer: 15"


class TestLegacyToolJsonParsing:
    """Tests for Tool's JSON pre-parsing functionality."""

    @pytest.fixture(autouse=True)
    def enable_legacy_json_parsing(self):
        with temporary_settings(tool_attempt_parse_json_args=True):
            yield

    async def test_json_string_arguments(self):
        """Test that JSON string arguments are parsed and validated correctly"""

        def simple_func(x: int, y: list[str]) -> str:
            return f"{x}-{','.join(y)}"

        # Create a tool to use its JSON pre-parsing logic
        tool = Tool.from_function(simple_func)

        # Prepare arguments where some are JSON strings
        json_args = {
            "x": 1,
            "y": '["a", "b", "c"]',  # JSON string
        }

        # Run the tool which will do JSON parsing
        result = await tool.run(json_args)
        assert result[0].text == "1-a,b,c"  # type: ignore[attr-dict]

    async def test_str_vs_list_str(self):
        """Test handling of string vs list[str] type annotations."""

        def func_with_str_types(str_or_list: str | list[str]) -> str | list[str]:
            return str_or_list

        tool = Tool.from_function(func_with_str_types)

        # Test regular string input (should remain a string)
        result = await tool.run({"str_or_list": "hello"})
        assert result[0].text == "hello"  # type: ignore[attr-dict]

        # Test JSON string input (should be parsed as a string)
        result = await tool.run({"str_or_list": '"hello"'})
        assert result[0].text == "hello"  # type: ignore[attr-dict]

        # Test JSON list input (should be parsed as a list)
        result = await tool.run({"str_or_list": '["hello", "world"]'})

        # The exact formatting might vary, so we just check that it contains the key elements
        text_without_whitespace = result[0].text.replace(" ", "").replace("\n", "")  # type: ignore[attr-dict]
        assert "hello" in text_without_whitespace
        assert "world" in text_without_whitespace
        assert "[" in text_without_whitespace
        assert "]" in text_without_whitespace

    async def test_keep_str_as_str(self):
        """Test that string arguments are kept as strings when they're not valid JSON"""

        def func_with_str_types(string: str) -> str:
            return string

        tool = Tool.from_function(func_with_str_types)

        # Invalid JSON should remain a string
        invalid_json = "{'nice to meet you': 'hello', 'goodbye': 5}"
        result = await tool.run({"string": invalid_json})
        assert result[0].text == invalid_json  # type: ignore[attr-dict]

    async def test_keep_str_union_as_str(self):
        """Test that string arguments are kept as strings when parsing would create an invalid value"""

        def func_with_str_types(
            string: str | dict[int, str] | None,
        ) -> str | dict[int, str] | None:
            return string

        tool = Tool.from_function(func_with_str_types)

        # Invalid JSON for the union type should remain a string
        invalid_json = "{'nice to meet you': 'hello', 'goodbye': 5}"
        result = await tool.run({"string": invalid_json})
        assert result[0].text == invalid_json  # type: ignore[attr-dict]

    async def test_complex_type_validation(self):
        """Test that parsed JSON is validated against complex types"""

        class SomeModel(BaseModel):
            x: int
            y: dict[int, str]

        def func_with_complex_type(data: SomeModel) -> SomeModel:
            return data

        tool = Tool.from_function(func_with_complex_type)

        # Valid JSON for the model
        valid_json = '{"x": 1, "y": {"1": "hello"}}'
        result = await tool.run({"data": valid_json})
        assert '"x": 1' in result[0].text  # type: ignore[attr-dict]
        assert '"y": {' in result[0].text  # type: ignore[attr-dict]
        assert '"1": "hello"' in result[0].text  # type: ignore[attr-dict]

        # Invalid JSON for the model (y has string keys, not int keys)
        # Should throw a validation error
        invalid_json = '{"x": 1, "y": {"invalid": "hello"}}'
        with pytest.raises(Exception):
            await tool.run({"data": invalid_json})

    async def test_tool_list_coercion(self):
        """Test JSON string to collection type coercion."""
        mcp = FastMCP()

        @mcp.tool()
        def process_list(items: list[int]) -> int:
            return sum(items)

        async with Client(mcp) as client:
            # JSON array string should be coerced to list
            result = await client.call_tool(
                "process_list", {"items": "[1, 2, 3, 4, 5]"}
            )
            assert result[0].text == "15"  # type: ignore[attr-dict]

    async def test_tool_list_coercion_error(self):
        """Test that a list coercion error is raised if the input is not a valid list."""
        mcp = FastMCP()

        @mcp.tool()
        def process_list(items: list[int]) -> int:
            return sum(items)

        async with Client(mcp) as client:
            with pytest.raises(
                ToolError,
                match="Error calling tool 'process_list'",
            ):
                await client.call_tool("process_list", {"items": "['a', 'b', 3]"})

    async def test_tool_dict_coercion(self):
        """Test JSON string to dict type coercion."""
        mcp = FastMCP()

        @mcp.tool()
        def process_dict(data: dict[str, int]) -> int:
            return sum(data.values())

        async with Client(mcp) as client:
            # JSON object string should be coerced to dict
            result = await client.call_tool(
                "process_dict", {"data": '{"a": 1, "b": "2", "c": 3}'}
            )
            assert result[0].text == "6"  # type: ignore[attr-dict]

    async def test_tool_set_coercion(self):
        """Test JSON string to set type coercion."""
        mcp = FastMCP()

        @mcp.tool()
        def process_set(items: set[int]) -> int:
            assert isinstance(items, set)
            return sum(items)

        async with Client(mcp) as client:
            result = await client.call_tool("process_set", {"items": "[1, 2, 3, 4, 5]"})
            assert result[0].text == "15"  # type: ignore[attr-dict]

    async def test_tool_tuple_coercion(self):
        """Test JSON string to tuple type coercion."""
        mcp = FastMCP()

        @mcp.tool()
        def process_tuple(items: tuple[int, str]) -> int:
            assert isinstance(items, tuple)
            return items[0] + len(items[1])

        async with Client(mcp) as client:
            result = await client.call_tool("process_tuple", {"items": '["1", "two"]'})
<<<<<<< HEAD
            assert isinstance(result[0], TextContent)
            assert result[0].text == "4"


class TestConvertResultToContent:
    """Tests for the _convert_to_content helper function."""

    def test_none_result(self):
        """Test that None results in an empty list."""
        result = _convert_to_content(None)
        assert isinstance(result, list)
        assert len(result) == 0

    def test_text_content_result(self):
        """Test that TextContent is returned as a list containing itself."""
        content = TextContent(type="text", text="hello")
        result = _convert_to_content(content)
        assert isinstance(result, list)
        assert len(result) == 1
        assert result[0] is content

    def test_image_content_result(self):
        """Test that ImageContent is returned as a list containing itself."""
        content = ImageContent(type="image", data="fakeimagedata", mimeType="image/png")
        result = _convert_to_content(content)
        assert isinstance(result, list)
        assert len(result) == 1
        assert result[0] is content

    def test_embedded_resource_result(self):
        """Test that EmbeddedResource is returned as a list containing itself."""
        content = EmbeddedResource(
            type="resource",
            resource=TextResourceContents(
                uri=AnyUrl("resource://test"),
                mimeType="text/plain",
                text="resource content",
            ),
        )
        result = _convert_to_content(content)
        assert isinstance(result, list)
        assert len(result) == 1
        assert result[0] is content

    def test_image_object_result(self):
        """Test that an Image object is converted to ImageContent."""
        image_obj = Image(data=b"fakeimagedata")

        result = _convert_to_content(image_obj)

        assert isinstance(result, list)
        assert len(result) == 1
        assert isinstance(result[0], ImageContent)
        assert result[0].data == "ZmFrZWltYWdlZGF0YQ=="

    def test_basic_type_result(self):
        """Test that a basic type is converted to TextContent."""
        result = _convert_to_content(123)
        assert isinstance(result, list)
        assert len(result) == 1
        assert isinstance(result[0], TextContent)
        assert result[0].text == "123"

        result = _convert_to_content("hello")
        assert isinstance(result, list)
        assert len(result) == 1
        assert isinstance(result[0], TextContent)
        assert result[0].text == "hello"

        result = _convert_to_content({"a": 1, "b": 2})
        assert isinstance(result, list)
        assert len(result) == 1
        assert isinstance(result[0], TextContent)
        assert result[0].text == '{\n  "a": 1,\n  "b": 2\n}'

    def test_list_of_basic_types(self):
        """Test that a list of basic types is converted to a single TextContent."""
        result = _convert_to_content([1, "two", {"c": 3}])
        assert isinstance(result, list)
        assert len(result) == 1
        assert isinstance(result[0], TextContent)
        assert result[0].text == '[\n  1,\n  "two",\n  {\n    "c": 3\n  }\n]'

    def test_list_of_mcp_types(self):
        """Test that a list of MCP types is returned as a list of those types."""
        content1 = TextContent(type="text", text="hello")
        content2 = ImageContent(
            type="image", data="fakeimagedata2", mimeType="image/png"
        )
        result = _convert_to_content([content1, content2])
        assert isinstance(result, list)
        assert len(result) == 2
        assert result[0] is content1
        assert result[1] is content2

    def test_list_of_mixed_types(self):
        """Test that a list of mixed types is converted correctly."""
        content1 = TextContent(type="text", text="hello")
        image_obj = Image(data=b"fakeimagedata")
        basic_data = {"a": 1}
        result = _convert_to_content([content1, image_obj, basic_data])

        assert isinstance(result, list)
        assert len(result) == 3

        text_content_count = sum(isinstance(item, TextContent) for item in result)
        image_content_count = sum(isinstance(item, ImageContent) for item in result)

        assert text_content_count == 2
        assert image_content_count == 1

        text_item = next(item for item in result if isinstance(item, TextContent))
        assert text_item.text == '{\n  "a": 1\n}'

        image_item = next(item for item in result if isinstance(item, ImageContent))
        assert image_item.data == "ZmFrZWltYWdlZGF0YQ=="

    def test_list_of_mixed_types_list(self):
        """Test that a list of mixed types, including a list as one of the elements, is converted correctly."""
        content1 = TextContent(type="text", text="hello")
        image_obj = Image(data=b"fakeimagedata")
        basic_data = [{"a": 1}, {"b": 2}]
        result = _convert_to_content([content1, image_obj, basic_data])

        assert isinstance(result, list)
        assert len(result) == 3

        text_content_count = sum(isinstance(item, TextContent) for item in result)
        image_content_count = sum(isinstance(item, ImageContent) for item in result)

        assert text_content_count == 2
        assert image_content_count == 1

        text_item = next(item for item in result if isinstance(item, TextContent))
        assert text_item.text == '[\n  {\n    "a": 1\n  },\n  {\n    "b": 2\n  }\n]'

        image_item = next(item for item in result if isinstance(item, ImageContent))
        assert image_item.data == "ZmFrZWltYWdlZGF0YQ=="

    def test_empty_list(self):
        """Test that an empty list results in an empty list."""
        result = _convert_to_content([])
        assert isinstance(result, list)
        assert len(result) == 0

    def test_empty_dict(self):
        """Test that an empty dictionary is converted to TextContent."""
        result = _convert_to_content({})
        assert isinstance(result, list)
        assert len(result) == 1
        assert isinstance(result[0], TextContent)
        assert result[0].text == "{}"

    def test_with_custom_serializer(self):
        """Test that a custom serializer is used for non-MCP types."""

        def custom_serializer(data):
            return f"Serialized: {data}"

        result = _convert_to_content({"a": 1}, serializer=custom_serializer)
        assert isinstance(result, list)
        assert len(result) == 1
        assert isinstance(result[0], TextContent)
        assert result[0].text == "Serialized: {'a': 1}"

    def test_custom_serializer_error_fallback(self, caplog):
        """Test that if a custom serializer fails, it falls back to the default."""
        import logging

        def custom_serializer_that_fails(data):
            raise ValueError("Serialization failed")

        with caplog.at_level(logging.WARNING):
            result = _convert_to_content(
                {"a": 1}, serializer=custom_serializer_that_fails
            )

        assert isinstance(result, list)
        assert len(result) == 1
        assert isinstance(result[0], TextContent)
        # Should fall back to default serializer (pydantic_core.to_json)
        assert result[0].text == '{\n  "a": 1\n}'
        assert "Error serializing tool result" in caplog.text

    def test_process_as_single_item_flag(self):
        """Test that _process_as_single_item forces list to be treated as one item."""

        result = _convert_to_content([1, "two", {"c": 3}], _process_as_single_item=True)
        assert isinstance(result, list)
        assert len(result) == 1
        assert isinstance(result[0], TextContent)
        assert result[0].text == '[\n  1,\n  "two",\n  {\n    "c": 3\n  }\n]'

        content1 = TextContent(type="text", text="hello")
        result = _convert_to_content([1, content1], _process_as_single_item=True)
        assert isinstance(result, list)
        assert len(result) == 1
        assert isinstance(result[0], TextContent)

        assert (
            result[0].text
            == '[\n  1,\n  {\n    "type": "text",\n    "text": "hello",\n    "annotations": null\n  }\n]'
        )
=======
            assert result[0].text == "4"  # type: ignore[attr-dict]
>>>>>>> 97ef80c6
<|MERGE_RESOLUTION|>--- conflicted
+++ resolved
@@ -1,11 +1,6 @@
 import pytest
-<<<<<<< HEAD
 from mcp.types import EmbeddedResource, ImageContent, TextContent, TextResourceContents
 from pydantic import AnyUrl
-=======
-from mcp.types import ImageContent
-from pydantic import BaseModel
->>>>>>> 97ef80c6
 
 from fastmcp import FastMCP, Image
 from fastmcp.client import Client
@@ -390,9 +385,8 @@
 
         async with Client(mcp) as client:
             result = await client.call_tool("process_tuple", {"items": '["1", "two"]'})
-<<<<<<< HEAD
             assert isinstance(result[0], TextContent)
-            assert result[0].text == "4"
+            assert result[0].text == "4"  # type: ignore[attr-dict]
 
 
 class TestConvertResultToContent:
@@ -593,7 +587,4 @@
         assert (
             result[0].text
             == '[\n  1,\n  {\n    "type": "text",\n    "text": "hello",\n    "annotations": null\n  }\n]'
-        )
-=======
-            assert result[0].text == "4"  # type: ignore[attr-dict]
->>>>>>> 97ef80c6
+        )